import math 
import time
import numpy as np
 
from joblib import Parallel, delayed
from dwave.samplers import SimulatedAnnealingSampler
from src.models.QuantumBatch import QuantumBatch
from dwave.system.samplers import DWaveSampler
from dwave.system.composites import EmbeddingComposite
from dwave.system import LeapHybridSampler
from dwave.system import LazyFixedEmbeddingComposite

<<<<<<< HEAD
# from qclef import qa_access as qa
=======
#from qclef import qa_access as qa
>>>>>>> fa240dde
import pdb

class QuboSolver():
    """
    A solver for Quadratic Unconstrained Binary Optimization (QUBO) problems using
    Simulated Annealing (SA) or other sampling techniques.

    Attributes:
        X (array-like): The input dataset.
        Y (array-like): The target dataset.
        batch_size (int): The size of each batch for processing (default is 80).
        sampler (str): The sampling method to use, default is 'SA' (Simulated Annealing).
        building_time (float or None): Tracks the time taken to build the QUBO matrices (default is None).
        annealing_time (float or None): Tracks the total time spent on annealing (default is None).
        cores (int): Number of CPU cores used for parallel processing (default is 12, from configuration).
        num_reads (int): Number of reads per batch when running the annealer (default is 200, from configuration).
    """

    def __init__(self, X, Y, batch_size=80, cores=12, num_reads=12, sampler = 'SA', percentage_keep=0.75, random_state=123, sleep=3):
        self.X = X
        self.Y = Y
        self.sampler = sampler
        self.batch_size = batch_size
        self.building_time = None
        self.annealing_time = None
        self.cores = cores #comes from config
        self.num_reads = num_reads #comes from config
        self.batch_size = batch_size
        self.percentage_keep = percentage_keep
        self.random_state = random_state
        self.sleep = sleep
 
    def run_QuboSolver(self, qmat_method, **kwargs):
        # Create batches
        batches = self._split_in_batches(batch_size=self.batch_size)

        # Build Q mat (BQM) for each batch
        building_time_start = time.time()
        
        # This can be also parralelized if SA
        for batch in batches:
 
            bqm_model = qmat_method(batch, self.percentage_keep, self.Y.shape[0], **kwargs)
            batch.bqm = bqm_model._create_bqm()
            
        building_time_end = time.time() 
        
        annealing_time_start = time.time()
        results = []
        problem_ids = []

        # if self.sampler=='QA':
        #     sampler_fixed = LazyFixedEmbeddingComposite(DWaveSampler())
        #     sampler_fixed_func = LazyFixedEmbeddingComposite.sample
        #     sampler_last = EmbeddingComposite(DWaveSampler())
        #     sampler_last_func = EmbeddingComposite.sample
      
        #     for i in range(len(batches)):
        #         if i < len(batches) - 1:                
        #             results_tmp, problem_id = self.get_best_instances_qa(sampler_fixed, sampler_fixed_func, batches[i], i=i)
        #         else:
        #             results_tmp, problem_id = self.get_best_instances_qa(sampler_last, sampler_last_func, batches[i], i=i)
                
        #         results.append(results_tmp)
        #         problem_ids.append(problem_id)
     
        if self.sampler=='SA':
            # Run the annealer
            
            # results = Parallel(n_jobs=self.cores)(delayed(self.get_best_instances_multiprocess_sa)(
            #             batch,
            #             num_reads=self.num_reads
            #         ) for batch in batches)
            # annealing_time_start2 = time.time()
            
            # annealing_time_start3 = time.time()
            
            for i in range(len(batches)):
                results_tmp = self.get_best_instances_multiprocess_sa(batches[i])
                results.append(results_tmp)
                # problem_ids.append(problem_id)

            
        annealing_time_end = time.time()
        final_results = {}

        for res in results:
                final_results.update(res)
                
         # Collect the time for (i) Qmat formulation and for (ii) Annealing
        building_time = building_time_end - building_time_start
        annealing_time = annealing_time_end - annealing_time_start

        sampled_X_idx = np.array(list(final_results.values()))==1
        sampled_Y_idx = np.array(list(final_results.values()))==1
        sampled_X = self.X[sampled_X_idx, :]
        sampled_Y = self.Y[sampled_Y_idx]
    
        output = {
            'results': final_results,
            'annealing_time_total': annealing_time,
            'building_time': building_time,
            'sampled_X': sampled_X,
            'sampled_X_idx': sampled_X_idx,
            'sampled_Y': sampled_Y,
            'sampled_Y_idx': sampled_Y_idx,
            'problem_ids': problem_ids
        }
        
        # Return the results and the time statistics
        return output

    # def get_best_instances_qa(self, sampler, func, batch: QuantumBatch, i: int, num_reads=100):
    #     kbqm = batch.bqm

      
    #     response = qa.submit(sampler, func, kbqm, label=f'2 QA-batch_{i}', num_reads=num_reads)

    #     final_response = {}
      
    #     for var, index in zip(batch.docs_range, sorted(response.first.sample.keys())):
    #         final_response[var] = response.first.sample[index]

    #     print(f"Processed problem_id {response.info['problem_id']}")

    #     time.sleep(self.sleep)

    #     return final_response, response.info['problem_id'] 
            
          
    def get_best_instances_multiprocess_sa(self, batch: QuantumBatch, num_reads=100):
        """
        Samples from the batch using the Simulated Annealing algorithm 
        and returns immediately the response. This is done synchronously
        since there is no network involved and we can exploit parallelization
        to speed up this operation.
        TODO: Needs to be done multiprocess
        """
        sampler = SimulatedAnnealingSampler()
        
        kbqm = batch.bqm

        response = sampler.sample(kbqm, num_reads=num_reads, seed=12)
         
        # response=qa.submit(sampler, SimulatedAnnealingSampler.sample, kbqm, label=f'2 SA-batch_{i}', num_reads=num_reads) # Please, do the same for Simulated Annealing as well for comparison.

        final_response = {}
        for var, index in zip(batch.docs_range, sorted(response.first.sample.keys())):
            final_response[var] = response.first.sample[index]
   
        return final_response #response.info['problem_id'] 
        
    def _split_in_batches(self, batch_size, start_index=0):
        """Splits the provided initial matrix into batches having size that can be at max
        the specified one.

        :param matrix: the initial matrix from which to derive the QUBO/BQM formulation
        :param batch_size: the maximum batch size
        :sampler_type: the type of sampler to use (e.g., Quantum or Simulated)
        :param percentage_kept: the percentage of instances to be kept
        :start_index: the starting index, useful when computing many matrices (e.g., in SmartHamQuboSolver)

        https://numpy.org/doc/stable/reference/generated/numpy.array_split.html 
        Nice function that splits taking care of the remainder


        """
        batches = []
        num_samples = self.X.shape[0]
        range_start = start_index
        embedding_computed = None

        for i in range(0, num_samples, batch_size):
            X_batch = self.X[i:i+batch_size]
            Y_batch = self.Y[i:i+batch_size]
            range_end = range_start + len(X_batch)

            batch = QuantumBatch(
                Xbatch=X_batch,
                embedding=embedding_computed,
                docs_range=np.arange(range_start, range_end),
                Ybatch=Y_batch
            )

            batches.append(batch)
            range_start = range_end
        
        return batches
 
###########################################
   # UTILITIES - get them away

    # def plot_qubo_matrix(self, bqm, features):
    #     Q_np = np.ones((len(features), len(features)))*np.nan

    #     feature_to_index = {feature: index for index,
    #                         feature in enumerate(features)}
        
    #     for (i, j), value in bqm.to_qubo()[0].items():

    #         Q_np[i, j] = value
    #     plt.imshow(Q_np, cmap='jet')
    #     plt.colorbar()
    #     plt.show()

    # def plot_qubo_matrix_1(self, qubo, features):
    #     # Q_np = np.ones((len(features), len(features)))*np.nan
    #     # for (i, j), value in qubo.items():
    #     #     Q_np[i, j] = value

    #     #Q_np=np.tril(Q_np)
    #     #Q_np[np.triu_indices(Q_np.shape[0], 1)] = np.nan
        
    #     plt.imshow(qubo, cmap='jet')
    #     plt.colorbar()
    #     plt.show()

    
    
  <|MERGE_RESOLUTION|>--- conflicted
+++ resolved
@@ -10,11 +10,7 @@
 from dwave.system import LeapHybridSampler
 from dwave.system import LazyFixedEmbeddingComposite
 
-<<<<<<< HEAD
 # from qclef import qa_access as qa
-=======
-#from qclef import qa_access as qa
->>>>>>> fa240dde
 import pdb
 
 class QuboSolver():
@@ -94,6 +90,7 @@
             
             for i in range(len(batches)):
                 results_tmp = self.get_best_instances_multiprocess_sa(batches[i])
+                # results_tmp, problem_id = self.get_best_instances_multiprocess_sa(batches[i])
                 results.append(results_tmp)
                 # problem_ids.append(problem_id)
 
