import math 
import time
import numpy as np
 
from joblib import Parallel, delayed
from dwave.samplers import SimulatedAnnealingSampler
from src.models.QuantumBatch import QuantumBatch
from dwave.system.samplers import DWaveSampler
from dwave.system.composites import EmbeddingComposite
from dwave.system import LeapHybridSampler
from dwave.system import LazyFixedEmbeddingComposite

# from qclef import qa_access as qa
import pdb

class QuboSolver():
    """
    A solver for Quadratic Unconstrained Binary Optimization (QUBO) problems using
    Simulated Annealing (SA) or other sampling techniques.

    Attributes:
        X (array-like): The input dataset.
        Y (array-like): The target dataset.
        batch_size (int): The size of each batch for processing (default is 80).
        sampler (str): The sampling method to use, default is 'SA' (Simulated Annealing).
        building_time (float or None): Tracks the time taken to build the QUBO matrices (default is None).
        annealing_time (float or None): Tracks the total time spent on annealing (default is None).
        cores (int): Number of CPU cores used for parallel processing (default is 12, from configuration).
        num_reads (int): Number of reads per batch when running the annealer (default is 200, from configuration).
    """

    def __init__(self, X, Y, batch_size=80, cores=12, num_reads=12, sampler = 'SA-local', percentage_keep=0.75, random_state=123, sleep=3):
        self.X = X
        self.Y = Y
        self.sampler = sampler
        self.batch_size = batch_size
        self.building_time = None
        self.annealing_time = None
        self.cores = cores #comes from config
        self.num_reads = num_reads #comes from config
        self.batch_size = batch_size
        self.percentage_keep = percentage_keep
        self.random_state = random_state
        self.sleep = sleep
 
    def run_QuboSolver(self, qmat_method, **kwargs):
        # Create batches
        batches = self._split_in_batches(batch_size=self.batch_size)

        # Build Q mat (BQM) for each batch
        building_time_start = time.time()
        
        # This can be also parralelized if SA
        for batch in batches:
 
            bqm_model = qmat_method(batch, self.percentage_keep, self.Y.shape[0], **kwargs)
            batch.bqm = bqm_model._create_bqm()
            
        building_time_end = time.time() 
        
        annealing_time_start = time.time()
        results = []
        problem_ids = []

        # if self.sampler=='QA':
        #     sampler_fixed = LazyFixedEmbeddingComposite(DWaveSampler())
        #     sampler_fixed_func = LazyFixedEmbeddingComposite.sample
        #     sampler_last = EmbeddingComposite(DWaveSampler())
        #     sampler_last_func = EmbeddingComposite.sample
      
        #     for i in range(len(batches)):
        #         if i < len(batches) - 1:                
        #             results_tmp, problem_id = self.get_best_instances_qa(sampler_fixed, sampler_fixed_func, batches[i], i=i)
        #         else:
        #             results_tmp, problem_id = self.get_best_instances_qa(sampler_last, sampler_last_func, batches[i], i=i)
                
        #         results.append(results_tmp)
        #         problem_ids.append(problem_id)
     
        if self.sampler=='SA' or self.sampler=='SA-local':
            # Run the annealer
            
            # results = Parallel(n_jobs=self.cores)(delayed(self.get_best_instances_multiprocess_sa)(
            #             batch,
            #             num_reads=self.num_reads
            #         ) for batch in batches)
            # annealing_time_start2 = time.time()
            
            # annealing_time_start3 = time.time()
            
            for i in range(len(batches)):
                results_tmp = self.get_best_instances_multiprocess_sa(batches[i])
                # results_tmp, problem_id = self.get_best_instances_multiprocess_sa(batches[i])
                results.append(results_tmp)
<<<<<<< HEAD
                # problem_ids.append(problem_id)

            
=======
                problem_ids.append(problem_id)
 
>>>>>>> fc27a8b5
        annealing_time_end = time.time()
        final_results = {}

        for res in results:
                final_results.update(res)
                
         # Collect the time for (i) Qmat formulation and for (ii) Annealing
        building_time = building_time_end - building_time_start
        annealing_time = annealing_time_end - annealing_time_start

<<<<<<< HEAD
        sampled_X_idx = np.array(list(final_results.values()))==1
        sampled_Y_idx = np.array(list(final_results.values()))==1
        sampled_X = self.X[sampled_X_idx, :]
        sampled_Y = self.Y[sampled_Y_idx]
=======
        sampled_X = self.X[np.array(list(final_results.values()))==1, :]
        sampled_Y = self.Y[np.array(list(final_results.values()))==1]
>>>>>>> fc27a8b5
    
        output = {
            'results': final_results,
            'annealing_time_total': annealing_time,
            'building_time': building_time,
            'sampled_X': sampled_X,
            'sampled_X_idx': sampled_X_idx,
            'sampled_Y': sampled_Y,
<<<<<<< HEAD
            'sampled_Y_idx': sampled_Y_idx,
            'problem_ids': problem_ids
=======
            'problem_ids': problem_ids,
            'indices_X': np.array(list(final_results.values()))==1,
            'indices_y': np.array(list(final_results.values()))==1
>>>>>>> fc27a8b5
        }
        
        # Return the results and the time statistics
        return output

    # def get_best_instances_qa(self, sampler, func, batch: QuantumBatch, i: int, num_reads=100):
    #     kbqm = batch.bqm

      
    #     response = qa.submit(sampler, func, kbqm, label=f'2 QA-batch_{i}', num_reads=num_reads)

    #     final_response = {}
      
    #     for var, index in zip(batch.docs_range, sorted(response.first.sample.keys())):
    #         final_response[var] = response.first.sample[index]

    #     print(f"Processed problem_id {response.info['problem_id']}")

    #     time.sleep(self.sleep)

    #     return final_response, response.info['problem_id'] 
            
          
    def get_best_instances_multiprocess_sa(self, batch: QuantumBatch, num_reads=100):
        """
        Samples from the batch using the Simulated Annealing algorithm 
        and returns immediately the response. This is done synchronously
        since there is no network involved and we can exploit parallelization
        to speed up this operation.
        TODO: Needs to be done multiprocess
        """
        sampler = SimulatedAnnealingSampler()
        
        kbqm = batch.bqm
<<<<<<< HEAD

        response = sampler.sample(kbqm, num_reads=num_reads, seed=12)
         
        # response=qa.submit(sampler, SimulatedAnnealingSampler.sample, kbqm, label=f'2 SA-batch_{i}', num_reads=num_reads) # Please, do the same for Simulated Annealing as well for comparison.
=======
        if self.sampler=='SA-local':
            response = sampler.sample(kbqm, label=batch.label, num_reads=num_reads)
        else:
            response = qa.submit(sampler, SimulatedAnnealingSampler.sample, kbqm, label=f'2 SA-batch_{i}', num_reads=num_reads) # Please, do the same for Simulated Annealing as well for comparison.
>>>>>>> fc27a8b5

        final_response = {}
        for var, index in zip(batch.docs_range, sorted(response.first.sample.keys())):
            final_response[var] = response.first.sample[index]
<<<<<<< HEAD
   
        return final_response #response.info['problem_id'] 
=======
        if self.sampler=='SA-local':
            return final_response, None
        else:
            return final_response, response.info['problem_id'] 
>>>>>>> fc27a8b5
        
    def _split_in_batches(self, batch_size, start_index=0):
        """Splits the provided initial matrix into batches having size that can be at max
        the specified one.

        :param matrix: the initial matrix from which to derive the QUBO/BQM formulation
        :param batch_size: the maximum batch size
        :sampler_type: the type of sampler to use (e.g., Quantum or Simulated)
        :param percentage_kept: the percentage of instances to be kept
        :start_index: the starting index, useful when computing many matrices (e.g., in SmartHamQuboSolver)

        https://numpy.org/doc/stable/reference/generated/numpy.array_split.html 
        Nice function that splits taking care of the remainder


        """
        batches = []
        num_samples = self.X.shape[0]
        range_start = start_index
        embedding_computed = None

        for i in range(0, num_samples, batch_size):
            X_batch = self.X[i:i+batch_size]
            Y_batch = self.Y[i:i+batch_size]
            range_end = range_start + len(X_batch)

            batch = QuantumBatch(
                Xbatch=X_batch,
                embedding=embedding_computed,
                docs_range=np.arange(range_start, range_end),
                Ybatch=Y_batch
            )

            batches.append(batch)
            range_start = range_end
        
        return batches
 
###########################################
   # UTILITIES - get them away

    # def plot_qubo_matrix(self, bqm, features):
    #     Q_np = np.ones((len(features), len(features)))*np.nan

    #     feature_to_index = {feature: index for index,
    #                         feature in enumerate(features)}
        
    #     for (i, j), value in bqm.to_qubo()[0].items():

    #         Q_np[i, j] = value
    #     plt.imshow(Q_np, cmap='jet')
    #     plt.colorbar()
    #     plt.show()

    # def plot_qubo_matrix_1(self, qubo, features):
    #     # Q_np = np.ones((len(features), len(features)))*np.nan
    #     # for (i, j), value in qubo.items():
    #     #     Q_np[i, j] = value

    #     #Q_np=np.tril(Q_np)
    #     #Q_np[np.triu_indices(Q_np.shape[0], 1)] = np.nan
        
    #     plt.imshow(qubo, cmap='jet')
    #     plt.colorbar()
    #     plt.show()

    
    
  <|MERGE_RESOLUTION|>--- conflicted
+++ resolved
@@ -89,17 +89,11 @@
             # annealing_time_start3 = time.time()
             
             for i in range(len(batches)):
-                results_tmp = self.get_best_instances_multiprocess_sa(batches[i])
-                # results_tmp, problem_id = self.get_best_instances_multiprocess_sa(batches[i])
+                #results_tmp = self.get_best_instances_multiprocess_sa(batches[i])
+                results_tmp, problem_id = self.get_best_instances_multiprocess_sa(batches[i])
                 results.append(results_tmp)
-<<<<<<< HEAD
-                # problem_ids.append(problem_id)
-
-            
-=======
                 problem_ids.append(problem_id)
  
->>>>>>> fc27a8b5
         annealing_time_end = time.time()
         final_results = {}
 
@@ -110,16 +104,15 @@
         building_time = building_time_end - building_time_start
         annealing_time = annealing_time_end - annealing_time_start
 
-<<<<<<< HEAD
+# <<<<<<< HEAD
         sampled_X_idx = np.array(list(final_results.values()))==1
         sampled_Y_idx = np.array(list(final_results.values()))==1
         sampled_X = self.X[sampled_X_idx, :]
         sampled_Y = self.Y[sampled_Y_idx]
-=======
-        sampled_X = self.X[np.array(list(final_results.values()))==1, :]
-        sampled_Y = self.Y[np.array(list(final_results.values()))==1]
->>>>>>> fc27a8b5
-    
+# =======
+        # sampled_X = self.X[np.array(list(final_results.values()))==1, :]
+        # sampled_Y = self.Y[np.array(list(final_results.values()))==1]
+  
         output = {
             'results': final_results,
             'annealing_time_total': annealing_time,
@@ -127,14 +120,14 @@
             'sampled_X': sampled_X,
             'sampled_X_idx': sampled_X_idx,
             'sampled_Y': sampled_Y,
-<<<<<<< HEAD
-            'sampled_Y_idx': sampled_Y_idx,
-            'problem_ids': problem_ids
-=======
+# <<<<<<< HEAD
+#             'sampled_Y_idx': sampled_Y_idx,
+#             'problem_ids': problem_ids
+# =======
             'problem_ids': problem_ids,
             'indices_X': np.array(list(final_results.values()))==1,
             'indices_y': np.array(list(final_results.values()))==1
->>>>>>> fc27a8b5
+# >>>>>>> origin/main
         }
         
         # Return the results and the time statistics
@@ -169,30 +162,30 @@
         sampler = SimulatedAnnealingSampler()
         
         kbqm = batch.bqm
-<<<<<<< HEAD
-
-        response = sampler.sample(kbqm, num_reads=num_reads, seed=12)
+# <<<<<<< HEAD
+
+#         response = sampler.sample(kbqm, num_reads=num_reads, seed=12)
          
-        # response=qa.submit(sampler, SimulatedAnnealingSampler.sample, kbqm, label=f'2 SA-batch_{i}', num_reads=num_reads) # Please, do the same for Simulated Annealing as well for comparison.
-=======
+#         # response=qa.submit(sampler, SimulatedAnnealingSampler.sample, kbqm, label=f'2 SA-batch_{i}', num_reads=num_reads) # Please, do the same for Simulated Annealing as well for comparison.
+# =======
         if self.sampler=='SA-local':
             response = sampler.sample(kbqm, label=batch.label, num_reads=num_reads)
         else:
             response = qa.submit(sampler, SimulatedAnnealingSampler.sample, kbqm, label=f'2 SA-batch_{i}', num_reads=num_reads) # Please, do the same for Simulated Annealing as well for comparison.
->>>>>>> fc27a8b5
+# >>>>>>> origin/main
 
         final_response = {}
         for var, index in zip(batch.docs_range, sorted(response.first.sample.keys())):
             final_response[var] = response.first.sample[index]
-<<<<<<< HEAD
+# <<<<<<< HEAD
    
-        return final_response #response.info['problem_id'] 
-=======
+#         return final_response #response.info['problem_id'] 
+# =======
         if self.sampler=='SA-local':
             return final_response, None
         else:
             return final_response, response.info['problem_id'] 
->>>>>>> fc27a8b5
+# >>>>>>> origin/main
         
     def _split_in_batches(self, batch_size, start_index=0):
         """Splits the provided initial matrix into batches having size that can be at max
